--- conflicted
+++ resolved
@@ -5,13 +5,9 @@
 	"discrete",
 	"univariate", 
 	"truncate", 
-<<<<<<< HEAD
 	"dirichlet", 
 	"mvnormal",
-=======
-	"dirichlet",
 	"kolmogorov",
->>>>>>> 10b85d16
 	"matrix"]
 
 println("Running tests:")
